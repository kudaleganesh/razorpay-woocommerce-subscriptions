--- conflicted
+++ resolved
@@ -7,20 +7,16 @@
 class RZP_Subscriptions
 {
     /**
-<<<<<<< HEAD
      * @var WC_Razorpay
      */
     protected $razorpay;
 
     /**
-=======
->>>>>>> 673e6692
      * @var Api
      */
     protected $api;
 
     /**
-<<<<<<< HEAD
      * @var string
      */
     protected $keyId;
@@ -29,11 +25,11 @@
      * @var string
      */
     protected $keySecret;
-=======
+  
+    /**
      * @var WC_Razorpay
      */
     protected $razorpay;
->>>>>>> 673e6692
 
     const RAZORPAY_SUBSCRIPTION_ID       = 'razorpay_subscription_id';
     const RAZORPAY_PLAN_ID               = 'razorpay_wc_plan_id';
@@ -80,11 +76,7 @@
     {
         try
         {
-<<<<<<< HEAD
             $this->api->subscription->cancel($subscriptionId);
-=======
-            $this->api->subscription->fetch($subscriptionId)->cancel();
->>>>>>> 673e6692
         }
         catch (Exception $e)
         {
@@ -109,11 +101,8 @@
     {
         $order = new WC_Order($orderId);
 
-<<<<<<< HEAD
         // $sub = $this->getWooCommerceSubscriptionFromOrderId($orderId);
 
-=======
->>>>>>> 673e6692
         $product = $this->getProductFromOrder($order);
 
         $planId = $this->getProductPlanId($product, $order);
@@ -169,8 +158,6 @@
      */
     protected function setStartAtAndSignUpFeeIfNeeded(& $subscriptionData, & $signUpFee, $order)
     {
-<<<<<<< HEAD
-=======
         $product = $this->getProductFromOrder($order);
 
         $metadata = get_post_meta($product['product_id']);
@@ -241,7 +228,6 @@
 
     protected function getProductPlanId($product, $order)
     {
->>>>>>> 673e6692
         $productId = $product['product_id'];
 
         $metadata = get_post_meta($productId);
@@ -336,11 +322,7 @@
 
     protected function getPlanArguments($product, $order)
     {
-<<<<<<< HEAD
-        $sub = $this->getWooCommerceSubscriptionFromOrderId($order->get_id());
-=======
-        $sub          = $this->getWooCommerceSubscriptionFromOrderId($order->get_id());
->>>>>>> 673e6692
+        // $sub          = $this->getWooCommerceSubscriptionFromOrderId($order->get_id());
 
         $period       = $sub->get_billing_period();
 
